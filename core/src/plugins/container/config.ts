--- conflicted
+++ resolved
@@ -6,11 +6,7 @@
  * file, You can obtain one at http://mozilla.org/MPL/2.0/.
  */
 
-<<<<<<< HEAD
 import { GardenModule } from "../../types/module"
-=======
-import { FileCopySpec, GardenModule } from "../../types/module"
->>>>>>> 0f42478b
 import {
   envVarRegex,
   joi,
@@ -33,11 +29,8 @@
 import { dedent, deline } from "../../util/string"
 import { devModeGuideLink } from "../kubernetes/dev-mode"
 import { k8sDeploymentTimeoutSchema } from "../kubernetes/config"
-<<<<<<< HEAD
 import { ContainerModuleOutputs } from "./container"
-=======
 import { localModeGuideLink } from "../kubernetes/local-mode"
->>>>>>> 0f42478b
 
 export const defaultContainerLimits: ServiceLimitSpec = {
   cpu: 1000, // = 1000 millicpu = 1 CPU
