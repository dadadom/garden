/*
 * Copyright (C) 2018-2022 Garden Technologies, Inc. <info@garden.io>
 *
 * This Source Code Form is subject to the terms of the Mozilla Public
 * License, v. 2.0. If a copy of the MPL was not distributed with this
 * file, You can obtain one at http://mozilla.org/MPL/2.0/.
 */

import { ForwardablePort, GardenService, ServiceIngress, ServiceState, ServiceStatus } from "../../../types/service"
import { GetServiceStatusParams } from "../../../types/plugin/service/getServiceStatus"
import { LogEntry } from "../../../logger/log-entry"
import { helm } from "./helm-cli"
import { HelmModule } from "./config"
import { getBaseModule, getReleaseName, loadTemplate } from "./common"
import { KubernetesPluginContext } from "../config"
import { getForwardablePorts } from "../port-forward"
import { KubernetesServerResource } from "../types"
import { getModuleNamespace, getModuleNamespaceStatus } from "../namespace"
import { getServiceResource, getServiceResourceSpec, isWorkload } from "../util"
import { startDevModeSync } from "../dev-mode"
import { isConfiguredForDevMode, isConfiguredForLocalMode } from "../status/status"
import { KubeApi } from "../api"
import Bluebird from "bluebird"
import { getK8sIngresses } from "../status/ingress"

export const gardenCloudAECPauseAnnotation = "garden.io/aec-status"

const helmStatusMap: { [status: string]: ServiceState } = {
  unknown: "unknown",
  deployed: "ready",
  deleted: "missing",
  superseded: "stopped",
  failed: "unhealthy",
  deleting: "stopped",
}

interface HelmStatusDetail {
  remoteResources?: KubernetesServerResource[]
}

export type HelmServiceStatus = ServiceStatus<HelmStatusDetail>

export async function getServiceStatus({
  ctx,
  module,
  service,
  log,
  devMode,
<<<<<<< HEAD
=======
  hotReload,
  localMode,
>>>>>>> a7722b58
}: GetServiceStatusParams<HelmModule>): Promise<HelmServiceStatus> {
  const k8sCtx = <KubernetesPluginContext>ctx
  const releaseName = getReleaseName(module)

  const detail: HelmStatusDetail = {}
  let state: ServiceState
  let helmStatus: ServiceStatus

  const namespaceStatus = await getModuleNamespaceStatus({
    ctx: k8sCtx,
    log,
    module,
    provider: k8sCtx.provider,
  })

<<<<<<< HEAD
  let deployedWithDevMode: boolean | undefined

  try {
    helmStatus = await getReleaseStatus({ ctx: k8sCtx, module, service, releaseName, log, devMode })
    state = helmStatus.state
    deployedWithDevMode = helmStatus.devMode
=======
  let deployedWithDevModeOrHotReloading: boolean | undefined
  let deployedWithLocalMode: boolean | undefined

  try {
    helmStatus = await getReleaseStatus({
      ctx: k8sCtx,
      module,
      service,
      releaseName,
      log,
      devMode,
      hotReload,
      localMode,
    })
    state = helmStatus.state
    deployedWithDevModeOrHotReloading = helmStatus.devMode
    deployedWithLocalMode = helmStatus.localMode
>>>>>>> a7722b58
  } catch (err) {
    state = "missing"
  }

  let forwardablePorts: ForwardablePort[] = []
  let ingresses: ServiceIngress[] = []

  if (state !== "missing") {
    const deployedResources = await getRenderedResources({ ctx: k8sCtx, module, releaseName, log })

    forwardablePorts = !!deployedWithLocalMode ? [] : getForwardablePorts(deployedResources, service)
    ingresses = getK8sIngresses(deployedResources)

    if (state === "ready") {
      // Local mode always takes precedence over dev mode
      if (localMode && service.spec.localMode) {
        const baseModule = getBaseModule(module)
        const serviceResourceSpec = getServiceResourceSpec(module, baseModule)
        const target = await getServiceResource({
          ctx: k8sCtx,
          log,
          provider: k8sCtx.provider,
          module,
          manifests: deployedResources,
          resourceSpec: serviceResourceSpec,
        })

        if (!isConfiguredForLocalMode(target)) {
          state = "outdated"
        }
      } else if (devMode && service.spec.devMode) {
        // Need to start the dev-mode sync here, since the deployment handler won't be called.
        const baseModule = getBaseModule(module)
        const serviceResourceSpec = getServiceResourceSpec(module, baseModule)
        const target = await getServiceResource({
          ctx: k8sCtx,
          log,
          provider: k8sCtx.provider,
          module,
          manifests: deployedResources,
          resourceSpec: serviceResourceSpec,
        })

        // Make sure we don't fail if the service isn't actually properly configured (we don't want to throw in the
        // status handler, generally)
        if (isConfiguredForDevMode(target)) {
          const namespace =
            target.metadata.namespace ||
            (await getModuleNamespace({
              ctx: k8sCtx,
              log,
              module,
              provider: k8sCtx.provider,
            }))

          await startDevModeSync({
            ctx,
            log,
            moduleRoot: service.sourceModule.path,
            namespace,
            target,
            spec: service.spec.devMode,
            containerName: service.spec.devMode.containerName,
            serviceName: service.name,
          })
        } else {
          state = "outdated"
        }
      }
    }
  }

  return {
    forwardablePorts,
    state,
    version: state === "ready" ? service.version : undefined,
    detail,
<<<<<<< HEAD
    devMode: deployedWithDevMode,
=======
    devMode: deployedWithDevModeOrHotReloading,
    localMode: deployedWithLocalMode,
>>>>>>> a7722b58
    namespaceStatuses: [namespaceStatus],
    ingresses,
  }
}

export async function getRenderedResources({
  ctx,
  releaseName,
  log,
  module,
}: {
  ctx: KubernetesPluginContext
  releaseName: string
  log: LogEntry
  module: HelmModule
}) {
  const namespace = await getModuleNamespace({
    ctx,
    log,
    module,
    provider: ctx.provider,
  })

  return loadTemplate(
    await helm({
      ctx,
      log,
      namespace,
      args: ["get", "manifest", releaseName],
    })
  )
}

export async function getReleaseStatus({
  ctx,
  module,
  service,
  releaseName,
  log,
  devMode,
<<<<<<< HEAD
=======
  hotReload,
  localMode,
>>>>>>> a7722b58
}: {
  ctx: KubernetesPluginContext
  module: HelmModule
  service: GardenService
  releaseName: string
  log: LogEntry
  devMode: boolean
<<<<<<< HEAD
=======
  hotReload: boolean
  localMode: boolean
>>>>>>> a7722b58
}): Promise<ServiceStatus> {
  try {
    log.silly(`Getting the release status for ${releaseName}`)
    const namespace = await getModuleNamespace({
      ctx,
      log,
      module: service.module,
      provider: ctx.provider,
    })

    const res = JSON.parse(await helm({ ctx, log, namespace, args: ["status", releaseName, "--output", "json"] }))

    let state = helmStatusMap[res.info.status] || "unknown"
    let values = {}

    let devModeEnabled = false
<<<<<<< HEAD
=======
    let hotReloadEnabled = false
    let localModeEnabled = false
>>>>>>> a7722b58

    if (state === "ready") {
      // Make sure the right version is deployed
      values = JSON.parse(
        await helm({
          ctx,
          log,
          namespace,
          args: ["get", "values", releaseName, "--output", "json"],
        })
      )

      const deployedVersion = values[".garden"] && values[".garden"].version
      devModeEnabled = values[".garden"] && values[".garden"].devMode === true
<<<<<<< HEAD

      if ((devMode && !devModeEnabled) || !deployedVersion || deployedVersion !== service.version) {
=======
      hotReloadEnabled = values[".garden"] && values[".garden"].hotReload === true
      localModeEnabled = values[".garden"] && values[".garden"].localMode === true

      if (
        (devMode && !devModeEnabled) ||
        (hotReload && !hotReloadEnabled) ||
        (localMode && !localModeEnabled) ||
        (!localMode && localModeEnabled) || // this is still a valid case for local-mode
        !deployedVersion ||
        deployedVersion !== service.version
      ) {
>>>>>>> a7722b58
        state = "outdated"
      }

      // If ctx.cloudApi is defined, the user is logged in and they might be trying to deploy to an environment
      // that could have been paused by Garden Cloud's AEC functionality. We therefore make sure to check for
      // the annotations Garden Cloud adds to Helm Deployments and StatefulSets when pausing an environment.
      if (ctx.cloudApi && (await isPaused({ ctx, namespace, module, releaseName, log }))) {
        state = "outdated"
      }
    }

    return {
      state,
      detail: { ...res, values },
<<<<<<< HEAD
=======
      devMode: devModeEnabled || hotReloadEnabled,
      localMode: localModeEnabled,
>>>>>>> a7722b58
    }
  } catch (err) {
    if (err.message.includes("release: not found")) {
      return { state: "missing", detail: {} }
    } else {
      throw err
    }
  }
}

/**
 *  Returns Helm workload resources that have been marked as "paused" by Garden Cloud's AEC functionality
 */
export async function getPausedResources({
  ctx,
  module,
  namespace,
  releaseName,
  log,
}: {
  ctx: KubernetesPluginContext
  namespace: string
  module: HelmModule
  releaseName: string
  log: LogEntry
}) {
  const api = await KubeApi.factory(log, ctx, ctx.provider)
  const renderedResources = await getRenderedResources({ ctx, module, releaseName, log })
  const workloads = renderedResources.filter(isWorkload)
  const deployedResources = await Bluebird.all(
    workloads.map((workload) => api.readBySpec({ log, namespace, manifest: workload }))
  )

  const pausedWorkloads = deployedResources.filter((resource) => {
    return resource?.metadata?.annotations?.[gardenCloudAECPauseAnnotation] === "paused"
  })
  return pausedWorkloads
}

async function isPaused({
  ctx,
  module,
  namespace,
  releaseName,
  log,
}: {
  ctx: KubernetesPluginContext
  namespace: string
  module: HelmModule
  releaseName: string
  log: LogEntry
}) {
  return (await getPausedResources({ ctx, module, namespace, releaseName, log })).length > 0
}<|MERGE_RESOLUTION|>--- conflicted
+++ resolved
@@ -46,11 +46,7 @@
   service,
   log,
   devMode,
-<<<<<<< HEAD
-=======
-  hotReload,
   localMode,
->>>>>>> a7722b58
 }: GetServiceStatusParams<HelmModule>): Promise<HelmServiceStatus> {
   const k8sCtx = <KubernetesPluginContext>ctx
   const releaseName = getReleaseName(module)
@@ -66,15 +62,7 @@
     provider: k8sCtx.provider,
   })
 
-<<<<<<< HEAD
   let deployedWithDevMode: boolean | undefined
-
-  try {
-    helmStatus = await getReleaseStatus({ ctx: k8sCtx, module, service, releaseName, log, devMode })
-    state = helmStatus.state
-    deployedWithDevMode = helmStatus.devMode
-=======
-  let deployedWithDevModeOrHotReloading: boolean | undefined
   let deployedWithLocalMode: boolean | undefined
 
   try {
@@ -85,13 +73,11 @@
       releaseName,
       log,
       devMode,
-      hotReload,
       localMode,
     })
     state = helmStatus.state
-    deployedWithDevModeOrHotReloading = helmStatus.devMode
+    deployedWithDevMode = helmStatus.devMode
     deployedWithLocalMode = helmStatus.localMode
->>>>>>> a7722b58
   } catch (err) {
     state = "missing"
   }
@@ -169,12 +155,8 @@
     state,
     version: state === "ready" ? service.version : undefined,
     detail,
-<<<<<<< HEAD
     devMode: deployedWithDevMode,
-=======
-    devMode: deployedWithDevModeOrHotReloading,
     localMode: deployedWithLocalMode,
->>>>>>> a7722b58
     namespaceStatuses: [namespaceStatus],
     ingresses,
   }
@@ -215,11 +197,7 @@
   releaseName,
   log,
   devMode,
-<<<<<<< HEAD
-=======
-  hotReload,
   localMode,
->>>>>>> a7722b58
 }: {
   ctx: KubernetesPluginContext
   module: HelmModule
@@ -227,11 +205,7 @@
   releaseName: string
   log: LogEntry
   devMode: boolean
-<<<<<<< HEAD
-=======
-  hotReload: boolean
   localMode: boolean
->>>>>>> a7722b58
 }): Promise<ServiceStatus> {
   try {
     log.silly(`Getting the release status for ${releaseName}`)
@@ -248,11 +222,7 @@
     let values = {}
 
     let devModeEnabled = false
-<<<<<<< HEAD
-=======
-    let hotReloadEnabled = false
     let localModeEnabled = false
->>>>>>> a7722b58
 
     if (state === "ready") {
       // Make sure the right version is deployed
@@ -267,22 +237,15 @@
 
       const deployedVersion = values[".garden"] && values[".garden"].version
       devModeEnabled = values[".garden"] && values[".garden"].devMode === true
-<<<<<<< HEAD
-
-      if ((devMode && !devModeEnabled) || !deployedVersion || deployedVersion !== service.version) {
-=======
-      hotReloadEnabled = values[".garden"] && values[".garden"].hotReload === true
       localModeEnabled = values[".garden"] && values[".garden"].localMode === true
 
       if (
         (devMode && !devModeEnabled) ||
-        (hotReload && !hotReloadEnabled) ||
         (localMode && !localModeEnabled) ||
         (!localMode && localModeEnabled) || // this is still a valid case for local-mode
         !deployedVersion ||
         deployedVersion !== service.version
       ) {
->>>>>>> a7722b58
         state = "outdated"
       }
 
@@ -297,11 +260,8 @@
     return {
       state,
       detail: { ...res, values },
-<<<<<<< HEAD
-=======
-      devMode: devModeEnabled || hotReloadEnabled,
+      devMode: devModeEnabled,
       localMode: localModeEnabled,
->>>>>>> a7722b58
     }
   } catch (err) {
     if (err.message.includes("release: not found")) {
