/*
 * Copyright (C) 2018-2022 Garden Technologies, Inc. <info@garden.io>
 *
 * This Source Code Form is subject to the terms of the Mozilla Public
 * License, v. 2.0. If a copy of the MPL was not distributed with this
 * file, You can obtain one at http://mozilla.org/MPL/2.0/.
 */

import { expect } from "chai"
import execa from "execa"
import { cloneDeep } from "lodash"
import tmp from "tmp-promise"

import { TestGarden } from "../../../../../helpers"
import { getKubernetesTestGarden } from "./common"
import { DeployTask } from "../../../../../../src/tasks/deploy"
import { getManifests } from "../../../../../../src/plugins/kubernetes/kubernetes-module/common"
import { KubeApi } from "../../../../../../src/plugins/kubernetes/api"
import { LogEntry } from "../../../../../../src/logger/log-entry"
import { KubernetesPluginContext, KubernetesProvider } from "../../../../../../src/plugins/kubernetes/config"
import { getModuleNamespace } from "../../../../../../src/plugins/kubernetes/namespace"
import { getDeployedResource } from "../../../../../../src/plugins/kubernetes/status/status"
import { ModuleConfig } from "../../../../../../src/config/module"
import { BaseResource, KubernetesResource } from "../../../../../../src/plugins/kubernetes/types"
import { DeleteServiceTask } from "../../../../../../src/tasks/delete-service"
import {
  deployKubernetesService,
  getKubernetesServiceStatus,
} from "../../../../../../src/plugins/kubernetes/kubernetes-module/handlers"
import { emptyRuntimeContext } from "../../../../../../src/runtime-context"
import Bluebird from "bluebird"
import { buildHelmModules } from "../helm/common"
import { gardenAnnotationKey } from "../../../../../../src/util/string"
import { getServiceStatuses } from "../../../../../../src/tasks/base"
import { LocalModeProcessRegistry } from "../../../../../../src/plugins/kubernetes/local-mode"

describe("kubernetes-module handlers", () => {
  let tmpDir: tmp.DirectoryResult
  let garden: TestGarden
  let log: LogEntry
  let ctx: KubernetesPluginContext
  let api: KubeApi
  /**
   * To speed up the test suite, getKubernetesTestGarden caches a garden instance to avoid repeatedly resolving
   * providers for the various integ test cases that use it.
   *
   * Therefore, when overriding the module configs in a test case, we restore the original module configs when we're
   * done.
   */
  let moduleConfigBackup: ModuleConfig[]
  let nsModuleConfig: ModuleConfig
  let ns1Manifest: KubernetesResource<BaseResource> | undefined
  let ns1Resource: KubernetesResource<BaseResource> | null
  let ns2Manifest: KubernetesResource<BaseResource> | undefined
  let ns2Resource: KubernetesResource<BaseResource> | null

  const withNamespace = (moduleConfig: ModuleConfig, nsName: string): ModuleConfig => {
    const cloned = cloneDeep(moduleConfig)
    cloned.spec.manifests[0].metadata.name = nsName
    cloned.spec.manifests[0].metadata.labels.name = nsName
    return cloned
  }

  const findDeployedResources = async (manifests: KubernetesResource<BaseResource>[], logEntry: LogEntry) => {
    const maybeDeployedObjects = await Bluebird.map(manifests, (resource) =>
      getDeployedResource(ctx, ctx.provider, resource, logEntry)
    )
    return <KubernetesResource[]>maybeDeployedObjects.filter((o) => o !== null)
  }

  before(async () => {
    garden = await getKubernetesTestGarden()
    moduleConfigBackup = await garden.getRawModuleConfigs()
    log = garden.log
    const provider = <KubernetesProvider>await garden.resolveProvider(log, "local-kubernetes")
    ctx = <KubernetesPluginContext>await garden.getPluginContext(provider)
    api = await KubeApi.factory(log, ctx, ctx.provider)
    tmpDir = await tmp.dir({ unsafeCleanup: true })
    await execa("git", ["init"], { cwd: tmpDir.path })
    nsModuleConfig = {
      apiVersion: "garden.io/v0",
      kind: "Module",
      disabled: false,
      allowPublish: false,
      build: { dependencies: [] },
      description: "Kubernetes module that includes a Namespace resource",
      name: "namespace-resource",
      path: tmpDir.path,
      serviceConfigs: [],
      spec: {
        manifests: [
          {
            apiVersion: "v1",
            kind: "Namespace",
            metadata: {
              name: "kubernetes-module-ns-1",
              labels: { name: "kubernetes-module-ns-1" },
            },
          },
        ],
        serviceResource: {
          kind: "Deployment",
          name: "busybox-deployment",
        },
        build: { dependencies: [] },
      },
      testConfigs: [],
      type: "kubernetes",
      taskConfigs: [],
    }

    const graph = await garden.getConfigGraph({ log: garden.log, emit: false })
    await buildHelmModules(garden, graph)
  })

  after(async () => {
    garden.setModuleConfigs(moduleConfigBackup)
    await tmpDir.cleanup()
    if (garden) {
      await garden.close()
    }
  })

  describe("getServiceStatus", () => {
    it("should return missing status for a manifest with a missing resource type", async () => {
      const graph = await garden.getConfigGraph({ log: garden.log, emit: false })
      const service = graph.getService("module-simple")
      const deployParams = {
        ctx,
        log: garden.log,
        module: service.module,
        service,
        force: false,
        devMode: false,
<<<<<<< HEAD

=======
        hotReload: false,
        localMode: false,
>>>>>>> 0f42478b
        runtimeContext: emptyRuntimeContext,
      }
      service.module.spec.manifests = [
        {
          apiVersion: "foo.bar/baz",
          kind: "Whatever",
          metadata: { name: "foo" },
          spec: {},
        },
      ]

      const status = await getKubernetesServiceStatus(deployParams)
      expect(status.state).to.equal("missing")
    })
  })

  describe("deployKubernetesService", () => {
    it("should successfully deploy when serviceResource doesn't have a containerModule", async () => {
      const graph = await garden.getConfigGraph({ log: garden.log, emit: false })
      const service = graph.getService("module-simple")
      const deployParams = {
        ctx,
        log: garden.log,
        module: service.module,
        service,
        force: false,
        devMode: false,
<<<<<<< HEAD

=======
        hotReload: false,
        localMode: false,
>>>>>>> 0f42478b
        runtimeContext: emptyRuntimeContext,
      }
      const status = await deployKubernetesService(deployParams)
      expect(status.state).to.eql("ready")
      expect(status.namespaceStatuses).to.eql([
        {
          pluginName: "local-kubernetes",
          namespaceName: "kubernetes-module-test-default",
          state: "ready",
        },
      ])
    })

<<<<<<< HEAD
=======
    it("should toggle hot reload", async () => {
      const graph = await garden.getConfigGraph({ log: garden.log, emit: false })
      const service = graph.getService("with-source-module")
      const namespace = await getModuleNamespace({
        ctx,
        log,
        module: service.module,
        provider: ctx.provider,
        skipCreate: true,
      })
      const deployParams = {
        ctx,
        log: garden.log,
        module: service.module,
        service,
        force: false,
        devMode: false,
        hotReload: false,
        localMode: false,
        runtimeContext: emptyRuntimeContext,
      }
      const manifests = await getManifests({
        ctx,
        api,
        log,
        module: service.module,
        defaultNamespace: namespace,
        readFromSrcDir: true,
      })

      // Deploy without hot reload
      await deployKubernetesService(deployParams)
      const res1 = await findDeployedResources(manifests, log)

      // Deploy with hot reload
      await deployKubernetesService({ ...deployParams, hotReload: true })
      const res2 = await findDeployedResources(manifests, log)

      // // Deploy without hot reload again
      await deployKubernetesService(deployParams)
      const res3 = await findDeployedResources(manifests, log)

      expect(res1[0].metadata.annotations![gardenAnnotationKey("hot-reload")]).to.equal("false")
      expect(res2[0].metadata.annotations![gardenAnnotationKey("hot-reload")]).to.equal("true")
      expect(res3[0].metadata.annotations![gardenAnnotationKey("hot-reload")]).to.equal("false")
    })

>>>>>>> 0f42478b
    it("should toggle devMode", async () => {
      const graph = await garden.getConfigGraph({ log: garden.log, emit: false })
      const service = graph.getService("with-source-module")
      const namespace = await getModuleNamespace({
        ctx,
        log,
        module: service.module,
        provider: ctx.provider,
        skipCreate: true,
      })
      const deployParams = {
        ctx,
        log: garden.log,
        module: service.module,
        service,
        force: false,
        devMode: false,
<<<<<<< HEAD

=======
        hotReload: false,
        localMode: false,
>>>>>>> 0f42478b
        runtimeContext: emptyRuntimeContext,
      }
      const manifests = await getManifests({
        ctx,
        api,
        log,
        module: service.module,
        defaultNamespace: namespace,
        readFromSrcDir: true,
      })

      // Deploy without dev mode
      await deployKubernetesService(deployParams)
      const res1 = await findDeployedResources(manifests, log)

      // Deploy with dev mode
      await deployKubernetesService({ ...deployParams, devMode: true })
      const res2 = await findDeployedResources(manifests, log)

      // Deploy without dev mode again
      await deployKubernetesService(deployParams)
      const res3 = await findDeployedResources(manifests, log)

      expect(res1[0].metadata.annotations![gardenAnnotationKey("dev-mode")]).to.equal("false")
      expect(res2[0].metadata.annotations![gardenAnnotationKey("dev-mode")]).to.equal("true")
      expect(res3[0].metadata.annotations![gardenAnnotationKey("dev-mode")]).to.equal("false")
    })

    it("should toggle localMode", async () => {
      const graph = await garden.getConfigGraph({ log: garden.log, emit: false })
      const service = graph.getService("with-source-module")
      const namespace = await getModuleNamespace({
        ctx,
        log,
        module: service.module,
        provider: ctx.provider,
        skipCreate: true,
      })
      const deployParams = {
        ctx,
        log: garden.log,
        module: service.module,
        service,
        force: false,
        devMode: false,
        hotReload: false,
        localMode: false,
        runtimeContext: emptyRuntimeContext,
      }
      const manifests = await getManifests({
        ctx,
        api,
        log,
        module: service.module,
        defaultNamespace: namespace,
        readFromSrcDir: true,
      })

      // Deploy without dev mode
      await deployKubernetesService(deployParams)
      const res1 = await findDeployedResources(manifests, log)

      // Deploy with dev mode
      await deployKubernetesService({ ...deployParams, localMode: true })
      const res2 = await findDeployedResources(manifests, log)
      // shut down local app and tunnels to avoid retrying after redeploy
      LocalModeProcessRegistry.getInstance().shutdown()

      // Deploy without dev mode again
      await deployKubernetesService(deployParams)
      const res3 = await findDeployedResources(manifests, log)

      expect(res1[0].metadata.annotations![gardenAnnotationKey("local-mode")]).to.equal("false")
      expect(res2[0].metadata.annotations![gardenAnnotationKey("local-mode")]).to.equal("true")
      expect(res3[0].metadata.annotations![gardenAnnotationKey("local-mode")]).to.equal("false")
    })

    it("should not delete previously deployed namespace resources", async () => {
      garden.setModuleConfigs([withNamespace(nsModuleConfig, "kubernetes-module-ns-1")])
      let graph = await garden.getConfigGraph({ log, emit: false })
      let k8smodule = graph.getModule("namespace-resource")
      const defaultNamespace = await getModuleNamespace({ ctx, log, module: k8smodule, provider: ctx.provider })
      let manifests = await getManifests({ ctx, api, log, module: k8smodule, defaultNamespace })
      ns1Manifest = manifests.find((resource) => resource.kind === "Namespace")

      const deployTask = new DeployTask({
        garden,
        graph,
        log,
        service: graph.getService("namespace-resource"),
        force: true,
        forceBuild: false,
        devModeServiceNames: [],
<<<<<<< HEAD
=======
        hotReloadServiceNames: [],
        localModeServiceNames: [],
>>>>>>> 0f42478b
      })
      const results = await garden.processTasks([deployTask], { throwOnError: true })
      const status = getServiceStatuses(results)["namespace-resource"]
      ns1Resource = await getDeployedResource(ctx, ctx.provider, ns1Manifest!, log)

      expect(ns1Manifest, "ns1Manifest").to.exist
      expect(ns1Manifest!.metadata.name).to.match(/ns-1/)
      expect(ns1Resource, "ns1Resource").to.exist
      // Here, we expect one status for the app namespace, and one status for the namespace resource defined by
      // this module.
      expect(status.namespaceStatuses).to.eql([
        {
          pluginName: "local-kubernetes",
          namespaceName: "kubernetes-module-test-default",
          state: "ready",
        },
        {
          pluginName: "local-kubernetes",
          namespaceName: "kubernetes-module-ns-1",
          state: "ready",
        },
      ])

      // This should result in a new namespace with a new name being deployed.
      garden.setModuleConfigs([withNamespace(nsModuleConfig, "kubernetes-module-ns-2")])
      graph = await garden.getConfigGraph({ log, emit: false })
      k8smodule = graph.getModule("namespace-resource")
      manifests = await getManifests({ ctx, api, log, module: k8smodule, defaultNamespace })
      ns2Manifest = manifests.find((resource) => resource.kind === "Namespace")
      const deployTask2 = new DeployTask({
        garden,
        graph,
        log,
        service: graph.getService("namespace-resource"),
        force: true,
        forceBuild: true,
        devModeServiceNames: [],
<<<<<<< HEAD
=======
        hotReloadServiceNames: [],
        localModeServiceNames: [],
>>>>>>> 0f42478b
      })
      await garden.processTasks([deployTask2], { throwOnError: true })
      ns2Resource = await getDeployedResource(ctx, ctx.provider, ns2Manifest!, log)

      expect(ns2Manifest, "ns2Manifest").to.exist
      expect(ns2Manifest!.metadata.name).to.match(/ns-2/)
      expect(ns2Resource, "ns2Resource").to.exist

      // Finally, we verify that the original namespace resource is still in the cluster.
      const ns1ResourceRefreshed = await getDeployedResource(ctx, ctx.provider, ns1Manifest!, log)

      expect(ns1ResourceRefreshed, "originalNamespaceRefreshed").to.exist
    })
  })

  describe("deleteService", () => {
    it("should only delete namespace resources having the current name in the manifests", async () => {
      // First, we verify that the namespaces created in the preceding test case are still there.
      expect(await getDeployedResource(ctx, ctx.provider, ns1Manifest!, log), "ns1resource").to.exist
      expect(await getDeployedResource(ctx, ctx.provider, ns2Manifest!, log), "ns2resource").to.exist

      const graph = await garden.getConfigGraph({ log, emit: false })
      const deleteServiceTask = new DeleteServiceTask({
        garden,
        graph,
        log,
        service: graph.getService("namespace-resource"),
      })

      // This should only delete kubernetes-module-ns-2.
      await garden.processTasks([deleteServiceTask], { throwOnError: true })

      expect(await getDeployedResource(ctx, ctx.provider, ns1Manifest!, log), "ns1resource").to.exist
      expect(await getDeployedResource(ctx, ctx.provider, ns2Manifest!, log), "ns2resource").to.not.exist
    })
  })
})<|MERGE_RESOLUTION|>--- conflicted
+++ resolved
@@ -132,12 +132,8 @@
         service,
         force: false,
         devMode: false,
-<<<<<<< HEAD
-
-=======
-        hotReload: false,
+
         localMode: false,
->>>>>>> 0f42478b
         runtimeContext: emptyRuntimeContext,
       }
       service.module.spec.manifests = [
@@ -165,12 +161,8 @@
         service,
         force: false,
         devMode: false,
-<<<<<<< HEAD
-
-=======
-        hotReload: false,
+
         localMode: false,
->>>>>>> 0f42478b
         runtimeContext: emptyRuntimeContext,
       }
       const status = await deployKubernetesService(deployParams)
@@ -184,9 +176,7 @@
       ])
     })
 
-<<<<<<< HEAD
-=======
-    it("should toggle hot reload", async () => {
+    it("should toggle devMode", async () => {
       const graph = await garden.getConfigGraph({ log: garden.log, emit: false })
       const service = graph.getService("with-source-module")
       const namespace = await getModuleNamespace({
@@ -203,7 +193,7 @@
         service,
         force: false,
         devMode: false,
-        hotReload: false,
+
         localMode: false,
         runtimeContext: emptyRuntimeContext,
       }
@@ -216,58 +206,6 @@
         readFromSrcDir: true,
       })
 
-      // Deploy without hot reload
-      await deployKubernetesService(deployParams)
-      const res1 = await findDeployedResources(manifests, log)
-
-      // Deploy with hot reload
-      await deployKubernetesService({ ...deployParams, hotReload: true })
-      const res2 = await findDeployedResources(manifests, log)
-
-      // // Deploy without hot reload again
-      await deployKubernetesService(deployParams)
-      const res3 = await findDeployedResources(manifests, log)
-
-      expect(res1[0].metadata.annotations![gardenAnnotationKey("hot-reload")]).to.equal("false")
-      expect(res2[0].metadata.annotations![gardenAnnotationKey("hot-reload")]).to.equal("true")
-      expect(res3[0].metadata.annotations![gardenAnnotationKey("hot-reload")]).to.equal("false")
-    })
-
->>>>>>> 0f42478b
-    it("should toggle devMode", async () => {
-      const graph = await garden.getConfigGraph({ log: garden.log, emit: false })
-      const service = graph.getService("with-source-module")
-      const namespace = await getModuleNamespace({
-        ctx,
-        log,
-        module: service.module,
-        provider: ctx.provider,
-        skipCreate: true,
-      })
-      const deployParams = {
-        ctx,
-        log: garden.log,
-        module: service.module,
-        service,
-        force: false,
-        devMode: false,
-<<<<<<< HEAD
-
-=======
-        hotReload: false,
-        localMode: false,
->>>>>>> 0f42478b
-        runtimeContext: emptyRuntimeContext,
-      }
-      const manifests = await getManifests({
-        ctx,
-        api,
-        log,
-        module: service.module,
-        defaultNamespace: namespace,
-        readFromSrcDir: true,
-      })
-
       // Deploy without dev mode
       await deployKubernetesService(deployParams)
       const res1 = await findDeployedResources(manifests, log)
@@ -302,7 +240,7 @@
         service,
         force: false,
         devMode: false,
-        hotReload: false,
+
         localMode: false,
         runtimeContext: emptyRuntimeContext,
       }
@@ -350,11 +288,8 @@
         force: true,
         forceBuild: false,
         devModeServiceNames: [],
-<<<<<<< HEAD
-=======
-        hotReloadServiceNames: [],
+
         localModeServiceNames: [],
->>>>>>> 0f42478b
       })
       const results = await garden.processTasks([deployTask], { throwOnError: true })
       const status = getServiceStatuses(results)["namespace-resource"]
@@ -392,11 +327,8 @@
         force: true,
         forceBuild: true,
         devModeServiceNames: [],
-<<<<<<< HEAD
-=======
-        hotReloadServiceNames: [],
+
         localModeServiceNames: [],
->>>>>>> 0f42478b
       })
       await garden.processTasks([deployTask2], { throwOnError: true })
       ns2Resource = await getDeployedResource(ctx, ctx.provider, ns2Manifest!, log)
