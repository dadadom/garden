--- conflicted
+++ resolved
@@ -52,11 +52,8 @@
         force: true,
         forceBuild: false,
         devModeServiceNames: [],
-<<<<<<< HEAD
-=======
-        hotReloadServiceNames: [],
+
         localModeServiceNames: [],
->>>>>>> 0f42478b
       })
 
       const key = testTask.getKey()
@@ -92,11 +89,8 @@
         force: true,
         forceBuild: false,
         devModeServiceNames: [],
-<<<<<<< HEAD
-=======
-        hotReloadServiceNames: [],
+
         localModeServiceNames: [],
->>>>>>> 0f42478b
       })
 
       const key = testTask.getKey()
@@ -123,11 +117,8 @@
         force: true,
         forceBuild: false,
         devModeServiceNames: [],
-<<<<<<< HEAD
-=======
-        hotReloadServiceNames: [],
+
         localModeServiceNames: [],
->>>>>>> 0f42478b
       })
 
       const key = testTask.getKey()
@@ -157,11 +148,8 @@
         force: true,
         forceBuild: false,
         devModeServiceNames: [],
-<<<<<<< HEAD
-=======
-        hotReloadServiceNames: [],
+
         localModeServiceNames: [],
->>>>>>> 0f42478b
       })
 
       const key = testTask.getKey()
