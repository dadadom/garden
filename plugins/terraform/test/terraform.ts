/*
 * Copyright (C) 2018-2022 Garden Technologies, Inc. <info@garden.io>
 *
 * This Source Code Form is subject to the terms of the Mozilla Public
 * License, v. 2.0. If a copy of the MPL was not distributed with this
 * file, You can obtain one at http://mozilla.org/MPL/2.0/.
 */

import { join } from "path"

import { expect } from "chai"
import { pathExists, readFile, remove } from "fs-extra"

import { getLogMessages, makeTestGarden, TestGarden } from "@garden-io/sdk/testing"
import { findByName } from "@garden-io/core/build/src/util/util"
import { TaskTask } from "@garden-io/core/build/src/tasks/task"
import { getTerraformCommands } from "../commands"
import { LogLevel } from "@garden-io/sdk/types"
import { ConfigGraph } from "@garden-io/core/build/src/config-graph"
import { gardenPlugin, TerraformProvider } from ".."
import { DeployTask } from "@garden-io/core/build/src/tasks/deploy"
import { emptyRuntimeContext } from "@garden-io/core/build/src/runtime-context"
import { getWorkspaces, setWorkspace } from "../common"

describe("Terraform provider", () => {
  const testRoot = join(__dirname, "test-project")
  let garden: TestGarden
  let tfRoot: string
  let stateDirPath: string
  let stateDirPathWithWorkspaces: string
  let testFilePath: string

  async function reset() {
    if (tfRoot && (await pathExists(testFilePath))) {
      await remove(testFilePath)
    }
    if (stateDirPath && (await pathExists(stateDirPath))) {
      await remove(stateDirPath)
    }
    if (stateDirPathWithWorkspaces && (await pathExists(stateDirPathWithWorkspaces))) {
      await remove(stateDirPathWithWorkspaces)
    }
  }

  before(() => {
    // Make sure we can collect log entries for testing
  })

  context("autoApply=false", () => {
    beforeEach(async () => {
      await reset()
      garden = await makeTestGarden(testRoot, {
        plugins: [gardenPlugin()],
        environmentName: "prod",
        forceRefresh: true,
      })
      tfRoot = join(garden.projectRoot, "tf")
      stateDirPath = join(tfRoot, "terraform.tfstate")
      stateDirPathWithWorkspaces = join(tfRoot, "terraform.tfstate.d")
      testFilePath = join(tfRoot, "test.log")
    })

    after(async () => {
      await reset()
    })

    it("should warn if stack is not up-to-date", async () => {
      const provider = await garden.resolveProvider(garden.log, "terraform")
      const messages = getLogMessages(garden.log, (e) => e.level === LogLevel.warn)
      expect(messages).to.include(
        "Terraform stack is not up-to-date and autoApply is not enabled. Please run garden plugins terraform apply-root to make sure the stack is in the intended state."
      )
      expect(provider.status.disableCache).to.be.true
    })

    it("should expose outputs to template contexts after applying", async () => {
      const provider = await garden.resolveProvider(garden.log, "terraform")
      const ctx = await garden.getPluginContext(provider)
      const applyRootCommand = findByName(getTerraformCommands(), "apply-root")!
      await applyRootCommand.handler({
        garden,
        ctx,
        args: ["-auto-approve", "-input=false"],
        log: garden.log,
        modules: [],
      })

      const _garden = await makeTestGarden(testRoot, { environmentName: "prod", plugins: [gardenPlugin()] })
      const _provider = await _garden.resolveProvider(_garden.log, "terraform")

      expect(_provider.status.outputs).to.eql({
        "my-output": "workspace: default, input: foo",
        "test-file-path": "./test.log",
      })
    })

    describe("apply-root command", () => {
      it("calls terraform apply for the project root", async () => {
        const provider = (await garden.resolveProvider(garden.log, "terraform")) as TerraformProvider
        const ctx = await garden.getPluginContext(provider)

        const command = findByName(getTerraformCommands(), "apply-root")!
        await command.handler({
          garden,
          ctx,
          args: ["-auto-approve", "-input=false"],
          log: garden.log,
          modules: [],
        })
      })

      it("sets the workspace before running the command", async () => {
        const provider = (await garden.resolveProvider(garden.log, "terraform")) as TerraformProvider
        provider.config.workspace = "foo"

        const ctx = await garden.getPluginContext(provider)

        const command = findByName(getTerraformCommands(), "apply-root")!
        await command.handler({
          garden,
          ctx,
          args: ["-auto-approve", "-input=false"],
          log: garden.log,
          modules: [],
        })

        const testFileContent = await readFile(testFilePath)
        expect(testFileContent.toString()).to.equal("foo")
      })
    })

    describe("plan-root command", () => {
      it("calls terraform plan for the project root", async () => {
        const provider = (await garden.resolveProvider(garden.log, "terraform")) as TerraformProvider
        const ctx = await garden.getPluginContext(provider)

        const command = findByName(getTerraformCommands(), "plan-root")!
        await command.handler({
          garden,
          ctx,
          args: ["-input=false"],
          log: garden.log,
          modules: [],
        })
      })

      it("sets the workspace before running the command", async () => {
        const provider = (await garden.resolveProvider(garden.log, "terraform")) as TerraformProvider
        provider.config.workspace = "foo"

        const ctx = await garden.getPluginContext(provider)

        const command = findByName(getTerraformCommands(), "plan-root")!
        await command.handler({
          garden,
          ctx,
          args: ["-input=false"],
          log: garden.log,
          modules: [],
        })

        const { selected } = await getWorkspaces({ ctx, provider, root: tfRoot, log: garden.log })
        expect(selected).to.equal("foo")
      })
    })

    describe("destroy-root command", () => {
      it("calls terraform destroy for the project root", async () => {
        const provider = (await garden.resolveProvider(garden.log, "terraform")) as TerraformProvider
        const ctx = await garden.getPluginContext(provider)

        const command = findByName(getTerraformCommands(), "destroy-root")!
        await command.handler({
          garden,
          ctx,
          args: ["-input=false", "-auto-approve"],
          log: garden.log,
          modules: [],
        })
      })

      it("sets the workspace before running the command", async () => {
        const provider = (await garden.resolveProvider(garden.log, "terraform")) as TerraformProvider
        provider.config.workspace = "foo"

        const ctx = await garden.getPluginContext(provider)

        const command = findByName(getTerraformCommands(), "destroy-root")!
        await command.handler({
          garden,
          ctx,
          args: ["-input=false", "-auto-approve"],
          log: garden.log,
          modules: [],
        })

        const { selected } = await getWorkspaces({ ctx, provider, root: tfRoot, log: garden.log })
        expect(selected).to.equal("foo")
      })
    })

    context("allowDestroy=false", () => {
      it("doesn't call terraform destroy when calling the delete service handler", async () => {
        const provider = await garden.resolveProvider(garden.log, "terraform")
        const ctx = await garden.getPluginContext(provider)

        // This creates the test file
        const command = findByName(getTerraformCommands(), "apply-root")!
        await command.handler({
          garden,
          ctx,
          args: ["-auto-approve", "-input=false"],
          log: garden.log,
          modules: [],
        })

        const actions = await garden.getActionRouter()
        await actions.cleanupEnvironment({ log: garden.log, pluginName: "terraform" })

        // File should still exist
        const testFileContent = await readFile(testFilePath)
        expect(testFileContent.toString()).to.equal("default")
      })
    })
  })

  context("autoApply=true", () => {
    before(async () => {
      garden = await makeTestGarden(testRoot, {
        plugins: [gardenPlugin()],
        environmentName: "local",
        forceRefresh: true,
      })
    })

    beforeEach(async () => {
      await reset()
    })

    after(async () => {
      await reset()
    })

    it("should apply a stack on init and use configured variables", async () => {
      await garden.resolveProvider(garden.log, "terraform")
      const testFileContent = await readFile(testFilePath)
      expect(testFileContent.toString()).to.equal("default")
    })

    it("sets the workspace before applying the stack", async () => {
      const _garden = await makeTestGarden(testRoot, {
        environmentName: "local",
        forceRefresh: true,
        variables: { workspace: "foo" },
        plugins: [gardenPlugin()],
      })
      await _garden.resolveProvider(garden.log, "terraform")
      const testFileContent = await readFile(testFilePath)
      expect(testFileContent.toString()).to.equal("foo")
    })

    it("should expose outputs to template contexts", async () => {
      const provider = await garden.resolveProvider(garden.log, "terraform")
      expect(provider.status.outputs).to.eql({
        "my-output": "workspace: default, input: foo",
        "test-file-path": "./test.log",
      })
    })

    context("allowDestroy=true", () => {
      it("calls terraform destroy when calling the delete service handler", async () => {
        // This implicitly creates the test file
        await garden.resolveProvider(garden.log, "terraform")

        // This should remove the file
        const actions = await garden.getActionRouter()
        await actions.cleanupEnvironment({ log: garden.log, pluginName: "terraform" })

        expect(await pathExists(testFilePath)).to.be.false
      })
    })
  })
})

describe("Terraform module type", () => {
  const testRoot = join(__dirname, "test-project-module")
  const tfRoot = join(testRoot, "tf")
  const stateDirPath = join(tfRoot, "terraform.tfstate")
  const testFilePath = join(tfRoot, "test.log")

  let garden: TestGarden
  let graph: ConfigGraph

  async function reset() {
    if (testFilePath && (await pathExists(testFilePath))) {
      await remove(testFilePath)
    }
    if (stateDirPath && (await pathExists(stateDirPath))) {
      await remove(stateDirPath)
    }
  }

  beforeEach(async () => {
    await reset()
    garden = await makeTestGarden(testRoot, { plugins: [gardenPlugin()] })
  })

  after(async () => {
    await reset()
  })

  async function deployStack(autoApply: boolean) {
    await garden.scanAndAddConfigs()
    garden["moduleConfigs"]["tf"].spec.autoApply = autoApply

    graph = await garden.getConfigGraph({ log: garden.log, emit: false })
    const service = graph.getService("tf")

    const deployTask = new DeployTask({
      garden,
      graph,
      service,
      log: garden.log,
      force: false,
      forceBuild: false,
      devModeServiceNames: [],
<<<<<<< HEAD
=======
      hotReloadServiceNames: [],
      localModeServiceNames: [],
>>>>>>> 0f42478b
    })

    return garden.processTasks([deployTask], { throwOnError: true })
  }

  async function runTestTask(autoApply: boolean, allowDestroy = false) {
    await garden.scanAndAddConfigs()
    garden["moduleConfigs"]["tf"].spec.allowDestroy = allowDestroy
    garden["moduleConfigs"]["tf"].spec.autoApply = autoApply

    graph = await garden.getConfigGraph({ log: garden.log, emit: false })
    const task = graph.getTask("test-task")

    const taskTask = new TaskTask({
      garden,
      graph,
      task,
      log: garden.log,
      force: false,
      forceBuild: false,
      devModeServiceNames: [],
<<<<<<< HEAD
=======
      hotReloadServiceNames: [],
      localModeServiceNames: [],
>>>>>>> 0f42478b
    })

    return garden.processTasks([taskTask], { throwOnError: true })
  }

  describe("apply-module command", () => {
    it("calls terraform apply for the module root", async () => {
      const provider = (await garden.resolveProvider(garden.log, "terraform")) as TerraformProvider
      const ctx = await garden.getPluginContext(provider)
      graph = await garden.getConfigGraph({ log: garden.log, emit: false })

      const command = findByName(getTerraformCommands(), "apply-module")!
      await command.handler({
        ctx,
        garden,
        args: ["tf", "-auto-approve", "-input=false"],
        log: garden.log,
        modules: graph.getModules(),
      })
    })

    it("sets the workspace before running the command", async () => {
      const _garden = await makeTestGarden(testRoot, {
        environmentName: "local",
        forceRefresh: true,
        variables: { workspace: "foo" },
        plugins: [gardenPlugin()],
      })

      const provider = (await _garden.resolveProvider(garden.log, "terraform")) as TerraformProvider
      const ctx = await _garden.getPluginContext(provider)

      await setWorkspace({ ctx, provider, root: tfRoot, log: _garden.log, workspace: "default" })

      graph = await _garden.getConfigGraph({ log: _garden.log, emit: false })

      const command = findByName(getTerraformCommands(), "apply-module")!
      await command.handler({
        ctx,
        garden,
        args: ["tf", "-auto-approve", "-input=false"],
        log: garden.log,
        modules: graph.getModules(),
      })

      const testFileContent = await readFile(testFilePath)
      expect(testFileContent.toString()).to.equal("foo")
    })
  })

  describe("plan-module command", () => {
    it("calls terraform apply for the module root", async () => {
      const provider = (await garden.resolveProvider(garden.log, "terraform")) as TerraformProvider
      const ctx = await garden.getPluginContext(provider)
      graph = await garden.getConfigGraph({ log: garden.log, emit: false })

      const command = findByName(getTerraformCommands(), "plan-module")!
      await command.handler({
        ctx,
        garden,
        args: ["tf", "-input=false"],
        log: garden.log,
        modules: graph.getModules(),
      })
    })

    it("sets the workspace before running the command", async () => {
      const _garden = await makeTestGarden(testRoot, {
        environmentName: "local",
        forceRefresh: true,
        variables: { workspace: "foo" },
        plugins: [gardenPlugin()],
      })

      const provider = (await _garden.resolveProvider(garden.log, "terraform")) as TerraformProvider
      const ctx = await _garden.getPluginContext(provider)

      await setWorkspace({ ctx, provider, root: tfRoot, log: _garden.log, workspace: "default" })

      graph = await _garden.getConfigGraph({ log: _garden.log, emit: false })

      const command = findByName(getTerraformCommands(), "plan-module")!
      await command.handler({
        ctx,
        garden,
        args: ["tf", "-input=false"],
        log: _garden.log,
        modules: graph.getModules(),
      })

      const { selected } = await getWorkspaces({ ctx, provider, root: tfRoot, log: _garden.log })
      expect(selected).to.equal("foo")
    })
  })

  describe("destroy-module command", () => {
    it("calls terraform destroy for the module root", async () => {
      const provider = (await garden.resolveProvider(garden.log, "terraform")) as TerraformProvider
      const ctx = await garden.getPluginContext(provider)
      graph = await garden.getConfigGraph({ log: garden.log, emit: false })

      const command = findByName(getTerraformCommands(), "destroy-module")!
      await command.handler({
        ctx,
        garden,
        args: ["tf", "-input=false", "-auto-approve"],
        log: garden.log,
        modules: graph.getModules(),
      })
    })

    it("sets the workspace before running the command", async () => {
      const _garden = await makeTestGarden(testRoot, {
        environmentName: "local",
        forceRefresh: true,
        variables: { workspace: "foo" },
        plugins: [gardenPlugin()],
      })

      const provider = (await _garden.resolveProvider(garden.log, "terraform")) as TerraformProvider
      const ctx = await _garden.getPluginContext(provider)

      await setWorkspace({ ctx, provider, root: tfRoot, log: _garden.log, workspace: "default" })

      graph = await _garden.getConfigGraph({ log: _garden.log, emit: false })

      const command = findByName(getTerraformCommands(), "destroy-module")!
      await command.handler({
        ctx,
        garden,
        args: ["tf", "-input=false", "-auto-approve"],
        log: garden.log,
        modules: graph.getModules(),
      })

      const { selected } = await getWorkspaces({ ctx, provider, root: tfRoot, log: _garden.log })
      expect(selected).to.equal("foo")
    })
  })

  context("autoApply=false", () => {
    it("should warn if the stack is out of date", async () => {
      await deployStack(false)
      const messages = getLogMessages(garden.log, (e) => e.level === LogLevel.warn)
      expect(messages).to.include(
        "Stack is out-of-date but autoApply is set to false, so it will not be applied automatically. If any newly added stack outputs are referenced via ${runtime.services.tf.outputs.*} template strings and are missing, you may see errors when resolving them."
      )
    })

    it("should expose runtime outputs to template contexts if stack had already been applied", async () => {
      const provider = await garden.resolveProvider(garden.log, "terraform")
      const ctx = await garden.getPluginContext(provider)
      const applyCommand = findByName(getTerraformCommands(), "apply-module")!
      await applyCommand.handler({
        ctx,
        garden,
        args: ["tf", "-auto-approve", "-input=false"],
        log: garden.log,
        modules: graph.getModules(),
      })

      const result = await runTestTask(false)

      expect(result["task.test-task"]!.output.log).to.equal("workspace: default, input: foo")
      expect(result["task.test-task"]!.output.outputs.log).to.equal("workspace: default, input: foo")
    })

    it("should return outputs with the service status", async () => {
      const provider = await garden.resolveProvider(garden.log, "terraform")
      const ctx = await garden.getPluginContext(provider)
      const applyCommand = findByName(getTerraformCommands(), "apply-module")!
      await applyCommand.handler({
        ctx,
        garden,
        args: ["tf", "-auto-approve", "-input=false"],
        log: garden.log,
        modules: graph.getModules(),
      })

      const actions = await garden.getActionRouter()
      const status = await actions.getServiceStatus({
        service: graph.getService("tf"),
        devMode: false,
<<<<<<< HEAD

=======
        hotReload: false,
        localMode: false,
>>>>>>> 0f42478b
        log: garden.log,
        graph,
        runtimeContext: emptyRuntimeContext,
      })

      expect(status.outputs).to.eql({
        "map-output": {
          first: "second",
        },
        "my-output": "workspace: default, input: foo",
        "test-file-path": "./test.log",
      })
    })

    it("sets the workspace before getting the status and returning outputs", async () => {
      const _garden = await makeTestGarden(testRoot, {
        environmentName: "local",
        forceRefresh: true,
        variables: { workspace: "foo" },
        plugins: [gardenPlugin()],
      })

      const provider = await _garden.resolveProvider(_garden.log, "terraform")
      const ctx = await _garden.getPluginContext(provider)
      const applyCommand = findByName(getTerraformCommands(), "apply-module")!
      await applyCommand.handler({
        ctx,
        garden,
        args: ["tf", "-auto-approve", "-input=false"],
        log: _garden.log,
        modules: graph.getModules(),
      })

      const actions = await _garden.getActionRouter()
      const status = await actions.getServiceStatus({
        service: graph.getService("tf"),
        devMode: false,
<<<<<<< HEAD

=======
        hotReload: false,
        localMode: false,
>>>>>>> 0f42478b
        log: _garden.log,
        graph,
        runtimeContext: emptyRuntimeContext,
      })

      expect(status.outputs?.["my-output"]).to.equal("workspace: default, input: foo")
    })
  })

  context("autoApply=true", () => {
    it("should apply a stack on init and use configured variables", async () => {
      await runTestTask(true)
      const testFileContent = await readFile(testFilePath)
      expect(testFileContent.toString()).to.equal("default")
    })

    it("should expose runtime outputs to template contexts", async () => {
      const result = await runTestTask(true)

      expect(result["task.test-task"]!.output.log).to.equal("workspace: default, input: foo")
      expect(result["task.test-task"]!.output.outputs.log).to.equal("workspace: default, input: foo")
    })

    it("sets the workspace before applying", async () => {
      const _garden = await makeTestGarden(testRoot, {
        environmentName: "local",
        forceRefresh: true,
        variables: { workspace: "foo" },
        plugins: [gardenPlugin()],
      })

      await _garden.scanAndAddConfigs()
      _garden["moduleConfigs"]["tf"].spec.autoApply = true

      const _graph = await _garden.getConfigGraph({ log: _garden.log, emit: false })
      const task = _graph.getTask("test-task")

      const taskTask = new TaskTask({
        garden: _garden,
        graph: _graph,
        task,
        log: _garden.log,
        force: false,
        forceBuild: false,
        devModeServiceNames: [],
<<<<<<< HEAD
=======
        hotReloadServiceNames: [],
        localModeServiceNames: [],
>>>>>>> 0f42478b
      })

      const result = await _garden.processTasks([taskTask], { throwOnError: true })
      expect(result["task.test-task"]!.output.outputs.log).to.equal("workspace: foo, input: foo")
    })
  })

  context("allowDestroy=false", () => {
    it("doesn't call terraform destroy when calling the delete service handler", async () => {
      await runTestTask(true, false)

      const actions = await garden.getActionRouter()
      const service = graph.getService("tf")

      await actions.deleteService({ service, log: garden.log, graph })

      const testFileContent = await readFile(testFilePath)
      expect(testFileContent.toString()).to.equal("default")
    })
  })

  context("allowDestroy=true", () => {
    it("calls terraform destroy when calling the delete service handler", async () => {
      await runTestTask(true, true)

      const actions = await garden.getActionRouter()
      const service = graph.getService("tf")

      await actions.deleteService({ service, log: garden.log, graph })

      expect(await pathExists(testFilePath)).to.be.false
    })

    it("sets the workspace before destroying", async () => {
      await runTestTask(true, true)

      const _garden = await makeTestGarden(testRoot, {
        environmentName: "local",
        forceRefresh: true,
        variables: { workspace: "foo" },
        plugins: [gardenPlugin()],
      })

      const provider = (await _garden.resolveProvider(_garden.log, "terraform")) as TerraformProvider
      const ctx = await _garden.getPluginContext(provider)
      const actions = await _garden.getActionRouter()
      const _graph = await _garden.getConfigGraph({ log: _garden.log, emit: false })
      const service = _graph.getService("tf")

      await setWorkspace({ ctx, provider, root: tfRoot, log: _garden.log, workspace: "default" })

      await actions.deleteService({ service, log: _garden.log, graph: _graph })

      const { selected } = await getWorkspaces({ ctx, provider, root: tfRoot, log: _garden.log })
      expect(selected).to.equal("foo")
    })
  })
})<|MERGE_RESOLUTION|>--- conflicted
+++ resolved
@@ -324,11 +324,8 @@
       force: false,
       forceBuild: false,
       devModeServiceNames: [],
-<<<<<<< HEAD
-=======
-      hotReloadServiceNames: [],
+
       localModeServiceNames: [],
->>>>>>> 0f42478b
     })
 
     return garden.processTasks([deployTask], { throwOnError: true })
@@ -350,11 +347,8 @@
       force: false,
       forceBuild: false,
       devModeServiceNames: [],
-<<<<<<< HEAD
-=======
-      hotReloadServiceNames: [],
+
       localModeServiceNames: [],
->>>>>>> 0f42478b
     })
 
     return garden.processTasks([taskTask], { throwOnError: true })
@@ -538,12 +532,8 @@
       const status = await actions.getServiceStatus({
         service: graph.getService("tf"),
         devMode: false,
-<<<<<<< HEAD
-
-=======
-        hotReload: false,
+
         localMode: false,
->>>>>>> 0f42478b
         log: garden.log,
         graph,
         runtimeContext: emptyRuntimeContext,
@@ -581,12 +571,8 @@
       const status = await actions.getServiceStatus({
         service: graph.getService("tf"),
         devMode: false,
-<<<<<<< HEAD
-
-=======
-        hotReload: false,
+
         localMode: false,
->>>>>>> 0f42478b
         log: _garden.log,
         graph,
         runtimeContext: emptyRuntimeContext,
@@ -632,11 +618,8 @@
         force: false,
         forceBuild: false,
         devModeServiceNames: [],
-<<<<<<< HEAD
-=======
-        hotReloadServiceNames: [],
+
         localModeServiceNames: [],
->>>>>>> 0f42478b
       })
 
       const result = await _garden.processTasks([taskTask], { throwOnError: true })
